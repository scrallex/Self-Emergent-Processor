<!DOCTYPE html>
<html lang="en">
<head>
    <meta charset="UTF-8">
    <meta name="viewport" content="width=device-width, initial-scale=1.0">
    <title>SEP Dynamics - Interactive Demos</title>
    <meta name="description"
        content="Interactive demonstrations of SEP Dynamics concepts including quantum coherence, prime patterns, and emergent behaviors">
    
    <!-- Main and Demo Styles -->
    <link rel="stylesheet" href="assets/css/main.css">
    <link rel="stylesheet" href="assets/css/demos.css">

    <!-- Demo-specific Styles -->
</head>
<body class="demo-hub">
    <!-- Loading Screen -->
    <div class="loading-screen" id="loadingScreen">
        <div class="stat-value">SEP</div>
    </div>

    <!-- Demo Navigation -->
    <nav class="demo-nav">
        <h1>SEP Dynamics Interactive Demos</h1>
        <div class="nav-controls">
            <button id="hubBtn" class="btn btn-secondary">Demo Hub</button>
            <button id="controlsBtn" class="btn btn-secondary">Toggle Controls</button>
            <button id="videoBtn" class="btn btn-video">Video Mode</button>
            <a href="index.html" class="btn btn-secondary">Back to Main Site</a>
        </div>
    </nav>

    <!-- Demo Grid -->
    <div class="demo-grid" id="demoGrid"></div>

    <!-- Demo Container -->
    <div class="demo-container" id="demoContainer">
        <canvas id="demo-canvas"></canvas>
    </div>

    <!-- Control Panel -->
    <div class="control-panel hidden" id="controlPanel">
        <h3>Demo Controls</h3>
        
        <div class="control-group">
            <label>Quality</label>
            <select id="qualitySelect" class="btn btn-secondary" style="width:100%;">
                <option value="low">Low</option>
                <option value="medium" selected>Medium</option>
                <option value="high">High</option>
            </select>
        </div>

        <div class="control-group">
            <label for="speedSlider">Speed: <span id="speedValue">1.0x</span></label>
            <input type="range" id="speedSlider" min="0.1" max="3" step="0.1" value="1">
        </div>

        <div class="control-group">
            <label for="intensitySlider">Intensity: <span id="intensityValue">50%</span></label>
            <input type="range" id="intensitySlider" min="0" max="100" value="50">
        </div>

        <div class="control-group">
<<<<<<< HEAD
            <label for="blockSizeSlider">Block Size: <span id="blockSizeValue">30</span></label>
            <input type="range" id="blockSizeSlider" min="10" max="60" value="30">
=======
            <label for="sizeSlider">Particle Size: <span id="sizeValue">3</span></label>
            <input type="range" id="sizeSlider" min="1" max="10" value="3">
>>>>>>> 961e0136
        </div>

        <div class="control-group">
            <label>Preset</label>
            <select id="presetSelect" class="btn btn-secondary" style="width:100%;">
                <option value="default">Default</option>
                <option value="intro">Introduction</option>
                <option value="demo">Demonstration</option>
                <option value="climax">Climax</option>
                <option value="outro">Outro</option>
            </select>
        </div>

        <div class="control-group">
            <button id="resetBtn" class="btn">Reset to Default</button>
            <button id="exportBtn" class="btn">Export Frame</button>
        </div>

        <div class="control-group">
            <label>FPS: <span id="fpsCounter">--</span></label>
        </div>
    </div>

    <!-- Demo Framework Script -->
    <script type="module">
        import demoFramework from './assets/js/demos/framework.js';

    // DOM Elements
    const loadingScreen = document.getElementById('loadingScreen');
    const demoGrid = document.getElementById('demoGrid');
    const demoContainer = document.getElementById('demoContainer');
    const controlPanel = document.getElementById('controlPanel');
        
            // --- Framework Initialization ---
        let framework = null;
        
        async function initFramework() {
            framework = demoFramework;
            await framework.init('demo-canvas');
        }
        
            const showLoading = () => loadingScreen.classList.add('active');
            const hideLoading = () => loadingScreen.classList.remove('active');

            // --- Demo Loading and Navigation ---
            async function loadDemo(sceneId) {
            showLoading();
            demoGrid.style.display = 'none';
            demoContainer.classList.add('active');
            controlPanel.classList.remove('hidden');
            
            try {
                if (!framework) await initFramework();
                await framework.loadScene(sceneId);
                document.getElementById('blockSizeSlider').value = framework.settings.blockSize || 30;
                updateBlockSize();
            } catch (error) {
                console.error('Failed to load demo:', error);
                backToHub();
            } finally {
                hideLoading();
            }
        }

            function backToHub() {
                if (framework) framework.unloadCurrentScene();
                demoContainer.classList.remove('active');
                demoGrid.style.display = 'grid';
                controlPanel.classList.add('hidden');
        }

            // --- UI Controls ---
            function updateQuality() {
            const quality = document.getElementById('qualitySelect').value;
            if (framework) framework.updateSettings({ quality });
        }

            function updateSpeed() {
            const speed = parseFloat(document.getElementById('speedSlider').value);
            document.getElementById('speedValue').textContent = speed.toFixed(1) + 'x';
            if (framework) framework.updateSettings({ speed });
        }

        function updateIntensity() {
            const intensity = parseInt(document.getElementById('intensitySlider').value);
            document.getElementById('intensityValue').textContent = intensity + '%';
            if (framework) framework.updateSettings({ intensity });
        }

<<<<<<< HEAD
            function updateBlockSize() {
            const blockSize = parseInt(document.getElementById('blockSizeSlider').value);
            document.getElementById('blockSizeValue').textContent = blockSize;
            if (framework) framework.updateSettings({ blockSize });
=======
        function updateSize() {
            const size = parseInt(document.getElementById('sizeSlider').value);
            document.getElementById('sizeValue').textContent = size;
            if (framework) framework.updateSettings({ size });
>>>>>>> 961e0136
        }

            function applyPreset() {
            const presetName = document.getElementById('presetSelect').value;
            if (framework && framework.applyPreset(presetName)) {
                // Sync UI sliders with preset values
                const settings = framework.settings;
                document.getElementById('speedSlider').value = settings.speed;
                document.getElementById('intensitySlider').value = settings.intensity;
<<<<<<< HEAD
                document.getElementById('blockSizeSlider').value = settings.blockSize || 30;
                updateSpeed();
                updateIntensity();
                updateBlockSize();
=======
                document.getElementById('sizeSlider').value = settings.size;
                updateSpeed();
                updateIntensity();
                updateSize();
>>>>>>> 961e0136
            }
        }

            function resetToDefault() {
            document.getElementById('presetSelect').value = 'default';
            applyPreset();
        }

            function exportFrame() {
            if (framework) {
                const dataUrl = framework.exportFrame();
                if (dataUrl) {
                    const link = document.createElement('a');
                    link.download = `sep-demo-${framework.currentScene}-${Date.now()}.png`;
                    link.href = dataUrl;
                    document.body.appendChild(link);
                    link.click();
                    document.body.removeChild(link);
                }
            }
        }

            // --- FPS Counter ---
        let lastTime = performance.now();
            let frames = 0;
            function updateFPS() {
                const currentTime = performance.now();
                const deltaTime = currentTime - lastTime;
                frames++;
                
                if (deltaTime >= 1000) {
                    document.getElementById('fpsCounter').textContent = frames;
                    frames = 0;
                    lastTime = currentTime;
                }
            }
            
            function animate() {
                updateFPS();
                requestAnimationFrame(animate);
            }

                // --- Dynamic Content Generation ---
                function populateDemoGrid() {
                    const scenes = framework.getAllScenes();
                    scenes.forEach(scene => {
                        const card = document.createElement('div');
                        card.className = 'demo-card';
                        if (scene.status !== 'ready') card.classList.add('disabled');
                        card.dataset.scene = scene.id;
                        card.innerHTML = `
                    <div class="demo-status ${scene.status}"></div>
                    <h3>Scene ${scene.id}: ${scene.name}</h3>
                    <p>${scene.description || 'An interactive visualization.'}</p>
                `;
                        if (scene.status === 'ready') {
                            card.addEventListener('click', () => loadDemo(scene.id));
                        }
                        demoGrid.appendChild(card);
                    });
                }


                // --- Event Listeners ---
                function setupEventListeners() {
                    document.getElementById('hubBtn').addEventListener('click', backToHub);
                    document.getElementById('controlsBtn').addEventListener('click', () => controlPanel.classList.toggle('hidden'));
                    document.getElementById('videoBtn').addEventListener('click', () => framework.toggleVideoMode());
                    document.getElementById('qualitySelect').addEventListener('change', updateQuality);
                    document.getElementById('speedSlider').addEventListener('input', updateSpeed);
                    document.getElementById('intensitySlider').addEventListener('input', updateIntensity);
<<<<<<< HEAD
                    document.getElementById('blockSizeSlider').addEventListener('input', updateBlockSize);
=======
                    document.getElementById('sizeSlider').addEventListener('input', updateSize);
>>>>>>> 961e0136
                    document.getElementById('presetSelect').addEventListener('change', applyPreset);
                    document.getElementById('resetBtn').addEventListener('click', resetToDefault);
                    document.getElementById('exportBtn').addEventListener('click', exportFrame);

                    window.addEventListener('resize', () => framework?.resizeCanvas());

                    document.addEventListener('keydown', (e) => {
                        if (e.key === 'Escape' && demoContainer.classList.contains('active')) backToHub();
                        else if (e.key.toLowerCase() === 'f' && framework?.currentScene) document.documentElement.requestFullscreen();
                        else if (e.key.toLowerCase() === 'v') framework?.toggleVideoMode();
                        else if (e.key.toLowerCase() === 'c') controlPanel.classList.toggle('hidden');
                    });
                }

                // --- Main Initialization ---
                async function main() {
                    showLoading();
                    await initFramework();
                    populateDemoGrid();
                    setupEventListeners();
                    hideLoading();
                    animate();
        }

            main().catch(console.error);
        </script>
    </body>
    </html><|MERGE_RESOLUTION|>--- conflicted
+++ resolved
@@ -62,13 +62,10 @@
         </div>
 
         <div class="control-group">
-<<<<<<< HEAD
             <label for="blockSizeSlider">Block Size: <span id="blockSizeValue">30</span></label>
             <input type="range" id="blockSizeSlider" min="10" max="60" value="30">
-=======
             <label for="sizeSlider">Particle Size: <span id="sizeValue">3</span></label>
             <input type="range" id="sizeSlider" min="1" max="10" value="3">
->>>>>>> 961e0136
         </div>
 
         <div class="control-group">
@@ -158,17 +155,14 @@
             if (framework) framework.updateSettings({ intensity });
         }
 
-<<<<<<< HEAD
             function updateBlockSize() {
             const blockSize = parseInt(document.getElementById('blockSizeSlider').value);
             document.getElementById('blockSizeValue').textContent = blockSize;
             if (framework) framework.updateSettings({ blockSize });
-=======
         function updateSize() {
             const size = parseInt(document.getElementById('sizeSlider').value);
             document.getElementById('sizeValue').textContent = size;
             if (framework) framework.updateSettings({ size });
->>>>>>> 961e0136
         }
 
             function applyPreset() {
@@ -178,17 +172,14 @@
                 const settings = framework.settings;
                 document.getElementById('speedSlider').value = settings.speed;
                 document.getElementById('intensitySlider').value = settings.intensity;
-<<<<<<< HEAD
                 document.getElementById('blockSizeSlider').value = settings.blockSize || 30;
                 updateSpeed();
                 updateIntensity();
                 updateBlockSize();
-=======
                 document.getElementById('sizeSlider').value = settings.size;
                 updateSpeed();
                 updateIntensity();
                 updateSize();
->>>>>>> 961e0136
             }
         }
 
@@ -260,11 +251,8 @@
                     document.getElementById('qualitySelect').addEventListener('change', updateQuality);
                     document.getElementById('speedSlider').addEventListener('input', updateSpeed);
                     document.getElementById('intensitySlider').addEventListener('input', updateIntensity);
-<<<<<<< HEAD
                     document.getElementById('blockSizeSlider').addEventListener('input', updateBlockSize);
-=======
                     document.getElementById('sizeSlider').addEventListener('input', updateSize);
->>>>>>> 961e0136
                     document.getElementById('presetSelect').addEventListener('change', applyPreset);
                     document.getElementById('resetBtn').addEventListener('click', resetToDefault);
                     document.getElementById('exportBtn').addEventListener('click', exportFrame);
