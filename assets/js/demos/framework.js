import { SCENES } from './config/scene-registry.js';

// SEP Demo Framework - Modular Loading System
class SEPDemoFramework {
    constructor() {
        this.currentScene = null;
        this.currentModule = null;
        this.canvas = null;
        this.ctx = null;
        this.animationId = null;
        
        // Settings
        this.settings = {
            quality: 'medium',
            speed: 1.0,
            intensity: 50,
<<<<<<< HEAD
            blockSize: 30,
            videoMode: false
=======
            videoMode: false,
            gridSize: 8,
            size: 3
>>>>>>> 961e0136
        };
        
        // Presets for video recording
        this.presets = {
            default: { speed: 1.0, intensity: 50, size: 3 },
            intro: { speed: 0.5, intensity: 30, size: 3 },
            demo: { speed: 1.0, intensity: 60, size: 3 },
            climax: { speed: 1.5, intensity: 100, size: 3 },
            outro: { speed: 0.3, intensity: 20, size: 3 }
        };
        
        // Scene registry
        this.scenes = SCENES;
    }
    
    async init(canvasId) {
        this.canvas = document.getElementById(canvasId);
        if (!this.canvas) {
            throw new Error('Canvas not found');
        }
        this.ctx = this.canvas.getContext('2d');
        this.resizeCanvas();
        
        // Handle window resize
        window.addEventListener('resize', () => this.resizeCanvas());
    }
    
    resizeCanvas() {
        if (this.canvas) {
            this.canvas.width = window.innerWidth;
            this.canvas.height = window.innerHeight;
        }
    }
    
    // Initialize required dependencies
    _initDependencies() {
        // These would typically be loaded from separate modules
        if (!this._dependencies) {
            this._dependencies = {
                physics: {
                    // Basic physics engine functionality
                    applyGravity: (obj, dt) => { obj.vy += 9.8 * dt; },
                    applyForce: (obj, fx, fy) => { obj.vx += fx; obj.vy += fy; },
                    detectCollision: (obj1, obj2) => {
                        const dx = obj1.x - obj2.x;
                        const dy = obj1.y - obj2.y;
                        return Math.sqrt(dx*dx + dy*dy) < (obj1.radius + obj2.radius);
                    }
                },
                math: {
                    // Math utility functions
                    lerp: (a, b, t) => a + (b - a) * t,
                    clamp: (val, min, max) => Math.min(Math.max(val, min), max),
                    randomRange: (min, max) => min + Math.random() * (max - min),
                    distance: (x1, y1, x2, y2) => Math.sqrt((x2-x1)*(x2-x1) + (y2-y1)*(y2-y1)),
                    degToRad: (deg) => deg * Math.PI / 180,
                    radToDeg: (rad) => rad * 180 / Math.PI
                },
                eventManager: {
                    // Basic namespaced event management
                    listeners: {},
                    on: function(category, event, callback) {
                        if (!this.listeners[category]) this.listeners[category] = {};
                        if (!this.listeners[category][event]) this.listeners[category][event] = [];
                        this.listeners[category][event].push(callback);
                    },
                    emit: function(category, event, data) {
                        const evts = this.listeners[category]?.[event];
                        if (evts) evts.forEach(cb => cb(data));
                    },
                    mouse: { x: 0, y: 0, down: false }
                },
                stateManager: {
                    // Simple state management
                    state: {},
                    get: function(key) { return this.state[key]; },
                    set: function(key, value) { this.state[key] = value; }
                },
                renderPipeline: {
                    // Basic render effects
                    effects: [],
                    addEffect: function(effect) { this.effects.push(effect); },
                    applyEffects: function(ctx) {
                        this.effects.forEach(effect => effect(ctx));
                    }
                }
            };
            
            // Set up mouse tracking
            this.canvas.addEventListener('mousemove', (e) => {
                const rect = this.canvas.getBoundingClientRect();
                const x = e.clientX - rect.left;
                const y = e.clientY - rect.top;
                const em = this._dependencies.eventManager;
                em.mouse.x = x;
                em.mouse.y = y;
                em.emit('mouse', 'move', { x, y });
            });

            this.canvas.addEventListener('mousedown', (e) => {
                const em = this._dependencies.eventManager;
                em.mouse.down = true;
                em.emit('mouse', 'down', { x: em.mouse.x, y: em.mouse.y });
            });

            this.canvas.addEventListener('mouseup', (e) => {
                const em = this._dependencies.eventManager;
                em.mouse.down = false;
                em.emit('mouse', 'up', { x: em.mouse.x, y: em.mouse.y });
            });
        }
        
        return this._dependencies;
    }
    
    async loadScene(sceneId) {
        // Clean up current scene
        await this.unloadCurrentScene();
        
        // Load new scene
        const scene = this.scenes[sceneId];
        if (!scene) {
            throw new Error(`Scene ${sceneId} not found`);
        }
        
        this.currentScene = sceneId;
        
        try {
            // Initialize dependencies if not already initialized
            const dependencies = this._initDependencies();
            
            const module = await scene.module();
            
            // Handle different constructor parameter patterns for backwards compatibility
            const sceneConstructor = module.default;
            const paramCount = sceneConstructor.length;
            
            if (paramCount > 3) {
                // Full parameter set (for scenes 1, 12 and future scenes)
                const { physics, math, eventManager, stateManager, renderPipeline } = dependencies;
                this.currentModule = new sceneConstructor(
                    this.canvas,
                    this.ctx,
                    this.settings,
                    physics,
                    math,
                    eventManager,
                    stateManager,
                    renderPipeline
                );
            } else {
                // Basic parameter set (for simpler scenes)
                this.currentModule = new sceneConstructor(this.canvas, this.ctx, this.settings);
            }
            
            // Initialize the scene
            if (this.currentModule.init) {
                await this.currentModule.init();
            }
            
            // Start animation
            this.startAnimation();
            
            return true;
        } catch (error) {
            console.error(`Failed to load scene ${sceneId}:`, error);
            console.error(error.stack);  // Log the stack trace for better debugging
            // For pending scenes, show placeholder
            this.showPlaceholder(scene.name);
            return false;
        }
    }
    
    async unloadCurrentScene() {
        // Stop animation
        if (this.animationId) {
            cancelAnimationFrame(this.animationId);
            this.animationId = null;
        }
        
        // Clean up current module
        if (this.currentModule) {
            if (this.currentModule.cleanup) {
                await this.currentModule.cleanup();
            }
            this.currentModule = null;
        }
        
        // Clear canvas
        if (this.ctx) {
            this.ctx.clearRect(0, 0, this.canvas.width, this.canvas.height);
        }
        
        this.currentScene = null;
  }    
    
    startAnimation() {
        const animate = (timestamp) => {
            if (this.currentModule && this.currentModule.animate) {
                this.currentModule.animate(timestamp);
            }
            this.animationId = requestAnimationFrame(animate);
        };
        
        this.animationId = requestAnimationFrame(animate);
    }
    
    showPlaceholder(sceneName) {
        // Placeholder for scenes not yet implemented or in "coming soon" state
        if (this.animationId) {
            cancelAnimationFrame(this.animationId);
            this.animationId = null;
        }
    
        // Find the scene object from the registry using sceneName or scene ID
        const sceneId = parseInt(sceneName) || null;
        const sceneObj = sceneId && this.scenes[sceneId] ? this.scenes[sceneId] : null;
        
        const animate = (timestamp) => {
            this.ctx.fillStyle = '#0a0a0a';
            this.ctx.fillRect(0, 0, this.canvas.width, this.canvas.height);
            
            // Draw scene name
            this.ctx.fillStyle = '#00d4ff';
            this.ctx.font = '48px Arial';
            this.ctx.textAlign = 'center';
            this.ctx.fillText(sceneName, this.canvas.width / 2, this.canvas.height / 2 - 50);
            
            // Draw status based on scene status if available
            if (sceneObj && sceneObj.status && sceneObj.status !== 'ready') {
                this.ctx.fillStyle = '#ffaa00';
                this.ctx.font = '24px Arial';
                this.ctx.fillText(sceneObj.status, this.canvas.width / 2, this.canvas.height / 2 + 20);
            } else if (sceneObj && sceneObj.status === 'ready') {
                // For 'ready' status, do not draw anything or draw a different message if needed
                // Currently, no action for 'ready'
            } else {
                // If no scene object or status, show "Coming Soon"
                this.ctx.fillStyle = '#ffaa00';
                this.ctx.font = '24px Arial';
                this.ctx.fillText("Coming Soon", this.canvas.width / 2, this.canvas.height / 2 + 20);
            }
            
            // Draw animated circles for visual effect
            const centerX = this.canvas.width / 2;
            const centerY = this.canvas.height / 2;
            
            for (let i = 0; i < 5; i++) {
                const radius = 50 + i * 30 + Math.sin(timestamp * 0.001 + i) * 10; // Use timestamp for animation
                this.ctx.strokeStyle = `rgba(0, 212, 255, ${0.5 - i * 0.1})`;
                this.ctx.lineWidth = 2;
                this.ctx.beginPath();
                this.ctx.arc(centerX, centerY, radius, 0, Math.PI * 2);
                this.ctx.stroke();
            }
            
            this.animationId = requestAnimationFrame(animate);
        };
        
        this.animationId = requestAnimationFrame(animate);
    }
    
    updateSettings(newSettings) {
        Object.assign(this.settings, newSettings);
        
        // Notify current module of settings change
        if (this.currentModule && this.currentModule.updateSettings) {
            this.currentModule.updateSettings(this.settings);
        }
    }
    
    applyPreset(presetName) {
        const preset = this.presets[presetName];
        if (preset) {
            this.updateSettings(preset);
            return true;
        }
        return false;
    }
    
    exportFrame() {
        if (!this.canvas) return null;
        
        return this.canvas.toDataURL('image/png');
    }
    
    toggleVideoMode() {
        this.settings.videoMode = !this.settings.videoMode;
        document.body.classList.toggle('video-mode', this.settings.videoMode);
        return this.settings.videoMode;
    }
    
    getSceneInfo(sceneId) {
        return this.scenes[sceneId] || null;
    }
    
    getAllScenes() {
        return Object.entries(this.scenes).map(([id, scene]) => ({
            id: parseInt(id),
            ...scene
        }));
    }
}

// Export as singleton
const demoFramework = new SEPDemoFramework();
export default demoFramework;<|MERGE_RESOLUTION|>--- conflicted
+++ resolved
@@ -14,14 +14,10 @@
             quality: 'medium',
             speed: 1.0,
             intensity: 50,
-<<<<<<< HEAD
             blockSize: 30,
             videoMode: false
-=======
-            videoMode: false,
             gridSize: 8,
             size: 3
->>>>>>> 961e0136
         };
         
         // Presets for video recording
