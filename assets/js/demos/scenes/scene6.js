/**
 * Scene 6: Boundary Enforcement
 *
 * Classic billiard algorithm for computing π through particle collisions.
 * Watch as the system counts collisions to approximate π with frequency
 * domain emergence and threshold visualization.
 */

export default class Scene6 {
    /**
     * Constructor for the scene
     * @param {HTMLCanvasElement} canvas - The canvas element
     * @param {CanvasRenderingContext2D} ctx - The canvas 2D context
     * @param {Object} settings - Settings object from the framework
     */
    constructor(canvas, ctx, settings, interactiveController = null) {
        // Core properties
        this.canvas = canvas;
        this.ctx = ctx;
        this.settings = settings;
        this.interactiveController = interactiveController;
        
        // Scene-specific state
        this.time = 0;
        this.lastTime = 0;
        this.blocks = [];
        this.collisionCount = 0;
        this.piApproximation = 0;
        this.initialVelocity = -100;
        
        // Physics
        this.elasticity = 1.0; // Perfect elastic collisions
        this.baseSize = 30;
        this.gravity = 0;
        
        // Simulation state
        this.isRunning = false;
        this.isComplete = false;
        this.targetCollisions = 100000;
        
        // Visualization
        this.timeScale = [];
        this.collisionHistory = [];
        this.massRatio = 1; // Power of 10
        this.digits = [3, 1, 4, 1, 5, 9, 2, 6, 5, 3, 5, 8, 9, 7, 9]; // First digits of π
        
        // Initialize controls
        this.controls = {
            massRatio: {
                value: this.massRatio,
                min: 1,
                max: 5,
                step: 1,
                label: 'Mass Ratio (10^x)'
            },
            velocity: {
                value: Math.abs(this.initialVelocity),
                min: 50,
                max: 200,
                step: 10,
                label: 'Initial Velocity'
            },
<<<<<<< HEAD
            size: {
=======
            blockSize: {
>>>>>>> c9652742
                value: this.baseSize,
                min: 20,
                max: 80,
                step: 5,
                label: 'Block Size'
            }
        };
    }

    /**
     * Initialize the scene - called once when the scene is loaded
     * @return {Promise} A promise that resolves when initialization is complete
     */
    init() {
        // Add event listeners for interactivity
        this.handleMouseClick = this.handleMouseClick.bind(this);
        this.handleKeyDown = this.handleKeyDown.bind(this);
        this.handleMouseMove = this.handleMouseMove.bind(this);
        
        this.canvas.addEventListener('click', this.handleMouseClick);
        this.canvas.addEventListener('mousedown', this.handleMouseDown);
        this.canvas.addEventListener('mouseup', this.handleMouseUp);
        window.addEventListener('keydown', this.handleKeyDown);
        this.canvas.addEventListener('mousemove', this.handleMouseMove);
        
        // Create interactive control points
        this.controlPoints = {
            smallBlock: { dragging: false, hovered: false },
            largeBlock: { dragging: false, hovered: false },
            massSlider: { x: 50, y: 50, width: 150, height: 30, dragging: false, hovered: false },
            speedSlider: { x: 50, y: 100, width: 150, height: 30, dragging: false, hovered: false },
            sizeSlider: { x: 50, y: 150, width: 150, height: 30, dragging: false, hovered: false }
        };
        
        this.reset();
        return Promise.resolve();
    }

    /**
     * Reset the scene to its initial state
     */
    reset() {
        this.time = 0;
        this.lastTime = 0;
        this.collisionCount = 0;
        this.piApproximation = 0;
        this.isRunning = false;
        this.isComplete = false;
        this.collisionHistory = [];

        this.controls.size.value = this.baseSize;
        
        // Set mass ratio based on intensity
        this.massRatio = Math.max(1, Math.floor(this.settings.intensity / 20)); // 1-5 based on intensity
        const smallMass = 1;
        const largeMass = smallMass * Math.pow(100, this.massRatio);
        
        // Create blocks
        const blockWidth = this.baseSize;
        this.blocks = [
            // Small block (moving)
            {
                x: this.canvas.width * 0.3,
                y: this.canvas.height / 2 - blockWidth / 2,
                width: blockWidth,
                height: blockWidth,
                vx: this.initialVelocity,
                vy: 0,
                mass: smallMass,
                color: '#00d4ff', // Cyan
                collisions: 0
            },
            // Large block (stationary)
            {
                x: this.canvas.width * 0.7,
                y: this.canvas.height / 2 - blockWidth / 2,
                width: blockWidth * 1.5,
                height: blockWidth * 1.5,
                vx: 0,
                vy: 0,
                mass: largeMass,
                color: '#ffaa00', // Orange
                collisions: 0
            }
        ];
        
        // Initialize time scale for visualization
        this.timeScale = [];
        for (let i = 0; i < 100; i++) {
            this.timeScale.push({
                time: 0,
                collisions: 0
            });
        }
    }

    /**
     * Start the simulation
     */
    startSimulation() {
        if (!this.isRunning && !this.isComplete) {
            this.isRunning = true;
        }
    }

    /**
     * Pause the simulation
     */
    pauseSimulation() {
        this.isRunning = false;
    }

    /**
     * Handle keyboard input
     * @param {KeyboardEvent} e - The keyboard event
     */
    handleKeyDown(e) {
        switch (e.key) {
            case ' ':
                // Space to toggle simulation
                if (this.isComplete) {
                    this.reset();
                } else {
                    this.isRunning = !this.isRunning;
                }
                break;
            case 'r':
                // R to reset simulation
                this.reset();
                break;
            case '1': case '2': case '3': case '4': case '5':
                // Number keys to set mass ratio
                const ratio = parseInt(e.key);
                this.massRatio = ratio;
                this.reset();
                break;
            case 'ArrowUp':
                // Increase velocity
                this.initialVelocity = Math.min(-50, this.initialVelocity - 10);
                this.reset();
                break;
            case 'ArrowDown':
                // Decrease velocity
                this.initialVelocity = Math.max(-200, this.initialVelocity + 10);
                this.reset();
                break;
        }
    }

    /**
     * Handle mouse down event for initiating drags
     * @param {MouseEvent} e - The mouse event
     */
    handleMouseDown(e) {
        this.handleMouseMove(e);
        this.handleMouseClick(e);
    }

    /**
     * Handle mouse up event to end drags
     */
    handleMouseUp() {
        this.controlPoints.massSlider.dragging = false;
        this.controlPoints.speedSlider.dragging = false;
        this.controlPoints.sizeSlider.dragging = false;
    }

    /**
     * Handle mouse move event
     * @param {MouseEvent} e - The mouse event
     */
    handleMouseMove(e) {
        const rect = this.canvas.getBoundingClientRect();
        const mouseX = e.clientX - rect.left;
        const mouseY = e.clientY - rect.top;
        
        // Reset hover states
        this.controlPoints.smallBlock.hovered = false;
        this.controlPoints.largeBlock.hovered = false;
        this.controlPoints.massSlider.hovered = false;
        this.controlPoints.speedSlider.hovered = false;
        this.controlPoints.sizeSlider.hovered = false;
        
        // Check if mouse is over blocks
        for (let i = 0; i < this.blocks.length; i++) {
            const block = this.blocks[i];
            if (mouseX >= block.x && mouseX <= block.x + block.width &&
                mouseY >= block.y && mouseY <= block.y + block.height) {
                if (i === 0) {
                    this.controlPoints.smallBlock.hovered = true;
                } else {
                    this.controlPoints.largeBlock.hovered = true;
                }
            }
        }
        
        // Check if mouse is over mass slider
        const ms = this.controlPoints.massSlider;
        if (mouseX >= ms.x && mouseX <= ms.x + ms.width &&
            mouseY >= ms.y && mouseY <= ms.y + ms.height) {
            ms.hovered = true;
            
            // If dragging, update mass ratio
            if (ms.dragging) {
                const relativeX = mouseX - ms.x;
                const ratio = Math.max(1, Math.min(5, Math.round(relativeX / ms.width * 5) + 1));
                if (ratio !== this.massRatio) {
                    this.massRatio = ratio;
                    this.reset();
                }
            }
        }

        // Check if mouse is over speed slider
        const ss = this.controlPoints.speedSlider;
        if (mouseX >= ss.x && mouseX <= ss.x + ss.width &&
            mouseY >= ss.y && mouseY <= ss.y + ss.height) {
            ss.hovered = true;
            
            // If dragging, update velocity
            if (ss.dragging) {
                const relativeX = mouseX - ss.x;
                const percentage = relativeX / ss.width;
                const velocity = -50 - percentage * 150;
                if (Math.abs(velocity - this.initialVelocity) > 5) {
                    this.initialVelocity = velocity;
                    this.reset();
                }
            }
        }

        // Check if mouse is over size slider
<<<<<<< HEAD
        const sz = this.controlPoints.sizeSlider;
        if (mouseX >= sz.x && mouseX <= sz.x + sz.width &&
            mouseY >= sz.y && mouseY <= sz.y + sz.height) {
            sz.hovered = true;

            if (sz.dragging) {
                const relativeX = mouseX - sz.x;
                const size = 20 + (relativeX / sz.width) * 60;
                if (Math.abs(size - this.baseSize) > 1) {
                    this.baseSize = size;
                    this.controls.size.value = size;
=======
        const zs = this.controlPoints.sizeSlider;
        if (mouseX >= zs.x && mouseX <= zs.x + zs.width &&
            mouseY >= zs.y && mouseY <= zs.y + zs.height) {
            zs.hovered = true;

            // If dragging, update block size
            if (zs.dragging) {
                const relativeX = mouseX - zs.x;
                const percentage = relativeX / zs.width;
                const newSize = 20 + percentage * 60;
                if (Math.abs(newSize - this.baseSize) > 1) {
                    this.baseSize = newSize;
>>>>>>> c9652742
                    this.reset();
                }
            }
        }
    }

    /**
     * Handle mouse click event
     * @param {MouseEvent} e - The mouse event
     */
    handleMouseClick(e) {
        const rect = this.canvas.getBoundingClientRect();
        const mouseX = e.clientX - rect.left;
        const mouseY = e.clientY - rect.top;
        
        // Check if clicked on a control element
        if (this.controlPoints.massSlider.hovered) {
            this.controlPoints.massSlider.dragging = true;
            // Handle the click immediately to update
            this.handleMouseMove(e);
            
            // Add mouse up listener to end dragging
            const endDrag = () => {
                this.controlPoints.massSlider.dragging = false;
                window.removeEventListener('mouseup', endDrag);
            };
            window.addEventListener('mouseup', endDrag);
            return;
        }
        
        if (this.controlPoints.speedSlider.hovered) {
            this.controlPoints.speedSlider.dragging = true;
            // Handle the click immediately to update
            this.handleMouseMove(e);
            
            // Add mouse up listener to end dragging
            const endDrag = () => {
                this.controlPoints.speedSlider.dragging = false;
                window.removeEventListener('mouseup', endDrag);
            };
            window.addEventListener('mouseup', endDrag);
            return;
        }

        if (this.controlPoints.sizeSlider.hovered) {
            this.controlPoints.sizeSlider.dragging = true;
            this.handleMouseMove(e);
<<<<<<< HEAD
=======

>>>>>>> c9652742
            const endDrag = () => {
                this.controlPoints.sizeSlider.dragging = false;
                window.removeEventListener('mouseup', endDrag);
            };
            window.addEventListener('mouseup', endDrag);
            return;
        }
        
        // If not a control, toggle simulation
        if (this.isComplete) {
            this.reset();
        } else {
            this.isRunning = !this.isRunning;
        }
    }

    /**
     * Main animation loop - called by the framework on each frame
     * @param {number} timestamp - The current timestamp from requestAnimationFrame
     */
    animate(timestamp) {
        // Calculate delta time
        if (!this.lastTime) this.lastTime = timestamp;
        const deltaTime = (timestamp - this.lastTime) / 1000; // in seconds
        this.lastTime = timestamp;
        this.time = timestamp;
        
        // Only update physics if simulation is running
        if (this.isRunning) {
            // Use smaller timesteps for more accurate collision detection
            const substeps = 10;
            const dt = deltaTime * this.settings.speed / substeps;
            
            for (let i = 0; i < substeps; i++) {
                this.update(dt);
            }
            
            // Check if we've reached the target number of collisions
            if (this.collisionCount >= this.targetCollisions) {
                this.isRunning = false;
                this.isComplete = true;
            }
        }
        
        // Render the scene
        this.draw();
    }

    /**
     * Update scene physics and state
     * @param {number} dt - Delta time in seconds, adjusted by speed
     */
    update(dt) {
        const blocks = this.blocks;
        
        // Continuous collision detection
        let timeLeft = dt;
        const maxIterations = 10;
        let iterations = 0;
        
        while (timeLeft > 0.0001 && iterations < maxIterations) {
            // Find earliest collision time
            let earliestCollision = {
                time: timeLeft,
                type: null,
                block1: null,
                block2: null
            };
            
            // Check block-wall collisions
            for (const block of blocks) {
                // Left wall
                if (block.vx < 0) {
                    const timeToWall = -block.x / block.vx;
                    if (timeToWall >= 0 && timeToWall < earliestCollision.time) {
                        earliestCollision = {
                            time: timeToWall,
                            type: 'wall',
                            block1: block,
                            block2: 'left'
                        };
                    }
                }
                
                // Right wall
                if (block.vx > 0) {
                    const timeToWall = (this.canvas.width - block.width - block.x) / block.vx;
                    if (timeToWall >= 0 && timeToWall < earliestCollision.time) {
                        earliestCollision = {
                            time: timeToWall,
                            type: 'wall',
                            block1: block,
                            block2: 'right'
                        };
                    }
                }
            }
            
            // Check block-block collisions
            for (let i = 0; i < blocks.length; i++) {
                for (let j = i + 1; j < blocks.length; j++) {
                    const b1 = blocks[i];
                    const b2 = blocks[j];
                    const relativeVel = b1.vx - b2.vx;
                    
                    if (relativeVel > 0 && b2.x > b1.x) {
                        const timeToCollision = (b2.x - (b1.x + b1.width)) / relativeVel;
                        if (timeToCollision >= 0 && timeToCollision < earliestCollision.time) {
                            earliestCollision = {
                                time: timeToCollision,
                                type: 'block',
                                block1: b1,
                                block2: b2
                            };
                        }
                    } else if (relativeVel < 0 && b1.x > b2.x) {
                        const timeToCollision = (b1.x - (b2.x + b2.width)) / -relativeVel;
                        if (timeToCollision >= 0 && timeToCollision < earliestCollision.time) {
                            earliestCollision = {
                                time: timeToCollision,
                                type: 'block',
                                block1: b1,
                                block2: b2
                            };
                        }
                    }
                }
            }
            
            // Move blocks forward to collision time
            const dt = Math.min(timeLeft, earliestCollision.time);
            for (const block of blocks) {
                block.x += block.vx * dt;
            }
            
            // Handle collision if one occurred
            if (earliestCollision.type === 'wall') {
                const block = earliestCollision.block1;
                block.vx = -block.vx * this.elasticity;
                this.collisionCount++;
                block.collisions++;
                this.collisionHistory.push({
                    time: this.time,
                    type: 'wall',
                    block: blocks.indexOf(block)
                });
            } else if (earliestCollision.type === 'block') {
                this.resolveCollision(earliestCollision.block1, earliestCollision.block2);
                this.collisionCount++;
                earliestCollision.block1.collisions++;
                earliestCollision.block2.collisions++;
                this.collisionHistory.push({
                    time: this.time,
                    type: 'block',
                    blocks: [
                        blocks.indexOf(earliestCollision.block1),
                        blocks.indexOf(earliestCollision.block2)
                    ]
                });
            }
            
            timeLeft -= dt;
            iterations++;
        }
        
        // Update π approximation
        this.piApproximation = this.calculatePi();
        
        // Update time scale for visualization
        const timeScaleIndex = Math.floor((this.collisionCount / this.targetCollisions) * this.timeScale.length);
        if (timeScaleIndex < this.timeScale.length) {
            this.timeScale[timeScaleIndex] = {
                time: this.time,
                collisions: this.collisionCount
            };
        }
    }
    
    /**
     * Resolve a collision between two blocks (conserving momentum and energy)
     * @param {Object} b1 - First block
     * @param {Object} b2 - Second block
     */
    resolveCollision(b1, b2) {
        // 1D elastic collision formula
        const totalMass = b1.mass + b2.mass;
        const massDiff = b1.mass - b2.mass;
        
        // New velocities
        const v1 = ((massDiff) * b1.vx + 2 * b2.mass * b2.vx) / totalMass;
        const v2 = ((2 * b1.mass * b1.vx) - (massDiff) * b2.vx) / totalMass;
        
        // Update velocities
        b1.vx = v1 * this.elasticity;
        b2.vx = v2 * this.elasticity;
        
        // Move blocks apart to prevent sticking
        const overlap = (b1.x + b1.width) - b2.x;
        const b1Ratio = b2.mass / totalMass;
        const b2Ratio = b1.mass / totalMass;
        
        b1.x -= overlap * b1Ratio;
        b2.x += overlap * b2Ratio;
    }
    
    /**
     * Calculate π approximation based on collision count and mass ratio
     * @returns {number} Approximation of π
     */
    calculatePi() {
        if (this.collisionCount === 0) return 0;
        
        // Galperin's theorem: As mass ratio approaches infinity,
        // π = lim(n→∞) N(n)/(n^(1/4))
        // where N(n) is number of collisions and n is mass ratio
        const massRatioPower = Math.pow(100, this.massRatio);
        const collisionScaling = Math.pow(massRatioPower, 0.25);
        
        // Apply correction factor for finite mass ratio
        const correction = 1 + 1 / (2 * massRatioPower); // First-order correction
        return (this.collisionCount / collisionScaling) * correction;
    }

    /**
     * Predict future collision points for visualization
     * @returns {Array} Array of predicted collision points
     */
    predictCollisions() {
        const predictions = [];
        const maxPredictions = 5;
        
        // Clone current state
        const blocks = this.blocks.map(b => ({
            x: b.x,
            vx: b.vx,
            width: b.width,
            mass: b.mass
        }));
        
        let time = 0;
        for (let i = 0; i < maxPredictions; i++) {
            // Find next collision
            let nextCollision = null;
            let minTime = Infinity;
            
            // Check wall collisions
            for (const block of blocks) {
                if (block.vx < 0) {
                    const t = -block.x / block.vx;
                    if (t > 0 && t < minTime) {
                        minTime = t;
                        nextCollision = { type: 'wall', block, time: time + t };
                    }
                } else if (block.vx > 0) {
                    const t = (this.canvas.width - block.width - block.x) / block.vx;
                    if (t > 0 && t < minTime) {
                        minTime = t;
                        nextCollision = { type: 'wall', block, time: time + t };
                    }
                }
            }
            
            // Check block collisions
            if (blocks[0].vx > blocks[1].vx) {
                const t = (blocks[1].x - blocks[0].x - blocks[0].width) / (blocks[0].vx - blocks[1].vx);
                if (t > 0 && t < minTime) {
                    minTime = t;
                    nextCollision = { type: 'block', time: time + t };
                }
            }
            
            if (!nextCollision) break;
            
            // Add prediction
            predictions.push(nextCollision);
            
            // Update state
            time = nextCollision.time;
            for (const block of blocks) {
                block.x += block.vx * minTime;
            }
            
            // Update velocities
            if (nextCollision.type === 'wall') {
                nextCollision.block.vx *= -this.elasticity;
            } else {
                const totalMass = blocks[0].mass + blocks[1].mass;
                const massDiff = blocks[0].mass - blocks[1].mass;
                const v1 = ((massDiff) * blocks[0].vx + 2 * blocks[1].mass * blocks[1].vx) / totalMass;
                const v2 = ((2 * blocks[0].mass * blocks[0].vx) - (massDiff) * blocks[1].vx) / totalMass;
                blocks[0].vx = v1 * this.elasticity;
                blocks[1].vx = v2 * this.elasticity;
            }
        }
        
        return predictions;
    }

    /**
     * Draw the scene - handles both normal and video modes
     */
    draw() {
        const { ctx, canvas } = this;
        
        // Clear canvas
        ctx.fillStyle = '#0a0a0a';
        ctx.fillRect(0, 0, canvas.width, canvas.height);
        
        // Draw boundary walls
        this.drawWalls();
        
        // Draw blocks
        this.drawBlocks();
        
        // Draw collision visualization
        this.drawCollisionVisualizer();
        
        // Draw π approximation
        this.drawPiApproximation();
        
        // Draw info panel if not in video mode
        if (!this.settings.videoMode) {
            this.drawInfo();
        } else {
            this.drawVideoInfo();
        }
    }
    
    /**
     * Draw boundary walls
     */
    drawWalls() {
        const { ctx, canvas } = this;
        
        // Draw walls
        ctx.strokeStyle = '#333';
        ctx.lineWidth = 2;
        
        // Draw floor
        ctx.beginPath();
        ctx.moveTo(0, canvas.height / 2 + this.baseSize * 1.5);
        ctx.lineTo(canvas.width, canvas.height / 2 + this.baseSize * 1.5);
        ctx.stroke();
        
        // Draw left wall (with pulsing effect if collision recently occurred)
        const leftWallOpacity = Math.min(1, this.blocks[0].collisions * 0.1);
        ctx.strokeStyle = `rgba(0, 212, 255, ${0.5 + leftWallOpacity})`;
        ctx.lineWidth = 3;
        ctx.beginPath();
        ctx.moveTo(0, canvas.height / 2 - this.baseSize * 2);
        ctx.lineTo(0, canvas.height / 2 + this.baseSize * 1.5);
        ctx.stroke();
        
        // Draw right wall (with pulsing effect if collision recently occurred)
        const rightWallOpacity = Math.min(1, this.blocks[1].collisions * 0.1);
        ctx.strokeStyle = `rgba(255, 170, 0, ${0.5 + rightWallOpacity})`;
        ctx.lineWidth = 3;
        ctx.beginPath();
        ctx.moveTo(canvas.width, canvas.height / 2 - this.baseSize * 2);
        ctx.lineTo(canvas.width, canvas.height / 2 + this.baseSize * 1.5);
        ctx.stroke();
    }
    
    /**
     * Draw the blocks
     */
    drawBlocks() {
        const { ctx } = this;
        
        // Draw predicted collision points
        const predictions = this.predictCollisions();
        for (const pred of predictions) {
            ctx.beginPath();
            ctx.arc(
                pred.type === 'wall' ?
                    (pred.block === this.blocks[0] ? 0 : this.canvas.width) :
                    this.blocks[1].x,
                this.canvas.height / 2,
                5,
                0,
                Math.PI * 2
            );
            ctx.fillStyle = 'rgba(255, 255, 255, 0.3)';
            ctx.fill();
        }
        
        // Draw blocks
        for (const block of this.blocks) {
            // Create gradient fill based on velocity
            const speed = Math.abs(block.vx);
            const normalizedSpeed = Math.min(1, speed / 100);
            
            // Draw with glow effect based on collisions
            const glow = Math.min(20, block.collisions * 0.5);
            
            if (glow > 0) {
                // Create glow effect
                const gradient = ctx.createRadialGradient(
                    block.x + block.width / 2,
                    block.y + block.height / 2,
                    0,
                    block.x + block.width / 2,
                    block.y + block.height / 2,
                    block.width + glow
                );
                
                gradient.addColorStop(0, block.color);
                gradient.addColorStop(1, 'rgba(0, 0, 0, 0)');
                
                ctx.fillStyle = gradient;
                ctx.fillRect(
                    block.x - glow,
                    block.y - glow,
                    block.width + glow * 2,
                    block.height + glow * 2
                );
            }
            
            // Draw block
            ctx.fillStyle = block.color;
            ctx.fillRect(block.x, block.y, block.width, block.height);
            
            // Draw velocity vector
            if (block.vx !== 0) {
                const arrowLength = Math.min(50, Math.abs(block.vx) * 0.5);
                const direction = Math.sign(block.vx);
                
                ctx.strokeStyle = '#fff';
                ctx.lineWidth = 2;
                ctx.beginPath();
                ctx.moveTo(block.x + block.width / 2, block.y + block.height / 2);
                ctx.lineTo(
                    block.x + block.width / 2 + arrowLength * direction,
                    block.y + block.height / 2
                );
                ctx.stroke();
                
                // Arrow head
                ctx.beginPath();
                ctx.moveTo(
                    block.x + block.width / 2 + arrowLength * direction,
                    block.y + block.height / 2
                );
                ctx.lineTo(
                    block.x + block.width / 2 + (arrowLength - 5) * direction,
                    block.y + block.height / 2 - 5
                );
                ctx.lineTo(
                    block.x + block.width / 2 + (arrowLength - 5) * direction,
                    block.y + block.height / 2 + 5
                );
                ctx.closePath();
                ctx.fill();
            }
            
            // Add mass label
            ctx.fillStyle = '#fff';
            ctx.font = '12px Arial';
            ctx.textAlign = 'center';
            
            // Format mass with proper exponent
            let massText;
            if (block.mass === 1) {
                massText = '1';
            } else {
                massText = `100^${this.massRatio}`;
            }
            
            ctx.fillText(
                massText,
                block.x + block.width / 2,
                block.y + block.height / 2 + 4
            );
            ctx.textAlign = 'left';
        }
    }
    
    /**
     * Draw collision frequency visualizer
     */
    drawCollisionVisualizer() {
        const { ctx, canvas } = this;
        const visualizerHeight = 100;
        const visualizerY = canvas.height - visualizerHeight - 20;
        
        // Draw visualizer background
        ctx.fillStyle = 'rgba(0, 0, 0, 0.5)';
        ctx.fillRect(20, visualizerY, canvas.width - 40, visualizerHeight);
        
        // Draw visualizer border
        ctx.strokeStyle = '#333';
        ctx.lineWidth = 1;
        ctx.strokeRect(20, visualizerY, canvas.width - 40, visualizerHeight);
        
        // Draw title
        ctx.fillStyle = '#fff';
        ctx.font = '12px Arial';
        ctx.fillText('Collision Frequency', 30, visualizerY - 5);
        
        // Draw collision graph
        if (this.collisionHistory.length > 1) {
            const maxCollisions = this.targetCollisions;
            const graphWidth = canvas.width - 60;
            
            // Draw time axis
            ctx.strokeStyle = '#555';
            ctx.lineWidth = 1;
            ctx.beginPath();
            ctx.moveTo(30, visualizerY + visualizerHeight - 20);
            ctx.lineTo(30 + graphWidth, visualizerY + visualizerHeight - 20);
            ctx.stroke();
            
            // Draw collision graph
            ctx.strokeStyle = '#00d4ff';
            ctx.lineWidth = 2;
            ctx.beginPath();
            
            let prevX = 30;
            let prevY = visualizerY + visualizerHeight - 20;
            
            this.timeScale.forEach((point, index) => {
                if (point.time > 0) {
                    const x = 30 + (index / this.timeScale.length) * graphWidth;
                    const y = visualizerY + visualizerHeight - 20 -
                        (point.collisions / maxCollisions) * (visualizerHeight - 30);
                    
                    if (index === 0) {
                        ctx.moveTo(x, y);
                    } else {
                        ctx.lineTo(x, y);
                    }
                    
                    prevX = x;
                    prevY = y;
                }
            });
            
            ctx.stroke();
            
            // Draw π threshold line
            const piY = visualizerY + visualizerHeight - 20 -
                (Math.PI / maxCollisions * Math.pow(Math.pow(100, this.massRatio), 0.25)) *
                (visualizerHeight - 30);
            
            ctx.strokeStyle = '#ffaa00';
            ctx.setLineDash([5, 5]);
            ctx.beginPath();
            ctx.moveTo(30, piY);
            ctx.lineTo(30 + graphWidth, piY);
            ctx.stroke();
            ctx.setLineDash([]);
            
            // Add π label
            ctx.fillStyle = '#ffaa00';
            ctx.font = '12px Arial';
            ctx.fillText('π', 15, piY + 4);
        }
    }
    
    /**
     * Draw π approximation visualization
     */
    drawPiApproximation() {
        const { ctx, canvas } = this;
        const centerX = canvas.width / 2;
        const centerY = 80;
        
        // Draw π symbol
        ctx.font = 'bold 32px Arial';
        ctx.fillStyle = '#ffaa00';
        ctx.textAlign = 'center';
        ctx.fillText('π', centerX, centerY - 30);
        
        // Draw approximation
        ctx.font = 'bold 24px Arial';
        ctx.fillStyle = '#fff';
        
        const piApprox = this.piApproximation.toFixed(10);
        ctx.fillText(piApprox, centerX, centerY);
        
        // Draw digits visualization
        const digitWidth = 20;
        const digitSpacing = 25;
        const startX = centerX - (piApprox.length * digitSpacing) / 2;
        
        for (let i = 0; i < piApprox.length; i++) {
            const digit = piApprox.charAt(i);
            
            // Skip the decimal point
            if (digit === '.') continue;
            
            // Check if digit matches π
            const matchesPI = i < 2 ? digit === '3' :
                i - 1 < this.digits.length && parseInt(digit) === this.digits[i - 1];
            
            // Draw digit highlight
            if (matchesPI) {
                ctx.fillStyle = 'rgba(0, 255, 136, 0.3)';
                ctx.fillRect(
                    startX + i * digitSpacing - digitWidth/2,
                    centerY - 20,
                    digitWidth,
                    25
                );
            }
        }
        
        ctx.textAlign = 'left';
    }

    /**
     * Draw the information panel for normal mode
     */
    drawInfo() {
        const { ctx, canvas } = this;
        
        // Draw info panel background
        ctx.fillStyle = 'rgba(0, 0, 0, 0.85)';
        ctx.fillRect(10, 130, 350, 280);
        
        // Title
        ctx.fillStyle = '#ffffff';
        ctx.font = 'bold 16px Arial';
        ctx.fillText('π Through Elastic Collisions', 20, 155);
        
        // Theoretical background
        ctx.font = '12px Arial';
        ctx.fillStyle = '#aaaaaa';
        ctx.fillText("Galperin's Theorem: π emerges from the collision count", 20, 175);
        ctx.fillText("scaled by the fourth root of the mass ratio", 20, 190);
        
        // Statistics
        ctx.font = '14px Arial';
        ctx.fillStyle = '#cccccc';
        
        // Mass ratio with scientific notation
        const massRatioExp = 2 * this.massRatio;
        ctx.fillText(`Mass Ratio: 1:10^${massRatioExp}`, 20, 215);
        
        // Collision count with thousands separator
        ctx.fillText(
            `Collisions: ${this.collisionCount.toLocaleString()}`,
            20, 235
        );
        
        // π approximation with color-coded accuracy
        const error = Math.abs(this.piApproximation - Math.PI) / Math.PI * 100;
        ctx.fillStyle = error < 1 ? '#00ff88' : error < 5 ? '#ffaa00' : '#ff4444';
        ctx.fillText(
            `π ≈ ${this.piApproximation.toFixed(8)}`,
            20, 255
        );
        
        // Error percentage
        ctx.fillText(
            `Error: ${error.toFixed(6)}%`,
            20, 275
        );
        
        // Convergence rate
        if (this.collisionCount > 0) {
            const convergenceRate = Math.log(error) / Math.log(this.collisionCount);
            ctx.fillStyle = '#aaaaaa';
            ctx.fillText(
                `Convergence Rate: ~1/n^${Math.abs(convergenceRate).toFixed(3)}`,
                20, 295
            );
        }
        
        // Status message with enhanced visibility
        if (this.isComplete) {
            ctx.fillStyle = '#00ff88';
            ctx.fillText('✓ Simulation complete! Click to reset.', 20, 315);
        } else {
            ctx.fillStyle = this.isRunning ? '#00ff88' : '#ffaa00';
            const statusIcon = this.isRunning ? '▶' : '❚❚';
            ctx.fillText(
                `${statusIcon} ${this.isRunning ? 'Running... Click to pause' : 'Paused. Click to start'}`,
                20, 315
            );
        }
        
        // Draw interactive controls
        this.drawSlider(
            this.controlPoints.massSlider.x,
            this.controlPoints.massSlider.y,
            this.controlPoints.massSlider.width,
            this.controlPoints.massSlider.height,
            'Mass Ratio',
            this.massRatio,
            1,
            5,
            this.controlPoints.massSlider.hovered || this.controlPoints.massSlider.dragging
        );
        
        this.drawSlider(
            this.controlPoints.speedSlider.x,
            this.controlPoints.speedSlider.y,
            this.controlPoints.speedSlider.width,
            this.controlPoints.speedSlider.height,
            'Initial Speed',
            Math.abs(this.initialVelocity),
            50,
            200,
            this.controlPoints.speedSlider.hovered || this.controlPoints.speedSlider.dragging
        );

        this.drawSlider(
            this.controlPoints.sizeSlider.x,
            this.controlPoints.sizeSlider.y,
            this.controlPoints.sizeSlider.width,
            this.controlPoints.sizeSlider.height,
            'Block Size',
            this.baseSize,
            20,
            80,
            this.controlPoints.sizeSlider.hovered || this.controlPoints.sizeSlider.dragging
        );
        
        // Instructions
        ctx.fillStyle = '#aaaaaa';
        ctx.font = '12px Arial';
        ctx.fillText('Space: Play/Pause | R: Reset | 1-5: Set Mass Ratio', 20, 350);
        ctx.fillText('↑↓: Change Speed | Drag sliders to adjust parameters', 20, 370);
<<<<<<< HEAD
        ctx.fillText('Block Size slider adjusts collision block dimensions', 20, 388);
=======
        ctx.fillText('Drag Block Size slider to resize blocks', 20, 390);
>>>>>>> c9652742
    }

    /**
     * Draw a slider control
     * @param {number} x - X position
     * @param {number} y - Y position
     * @param {number} width - Slider width
     * @param {number} height - Slider height
     * @param {string} label - Label text for the slider
     * @param {number} value - Current value
     * @param {number} min - Minimum value
     * @param {number} max - Maximum value
     * @param {boolean} highlight - Whether to highlight the slider
     */
    drawSlider(x, y, width, height, label, value, min, max, highlight) {
        const { ctx } = this;
        const percentage = (value - min) / (max - min);
        
        // Draw slider track
        ctx.fillStyle = 'rgba(80, 80, 80, 0.5)';
        ctx.fillRect(x, y, width, height);
        
        // Draw filled portion
        ctx.fillStyle = highlight ? '#00ff88' : '#00d4ff';
        ctx.fillRect(x, y, width * percentage, height);
        
        // Draw slider handle
        ctx.fillStyle = '#ffffff';
        ctx.beginPath();
        ctx.arc(x + width * percentage, y + height/2, height/2 + 2, 0, Math.PI * 2);
        ctx.fill();
        
        // Draw label
        ctx.fillStyle = '#ffffff';
        ctx.textAlign = 'left';
        ctx.font = '12px Arial';
        ctx.fillText(`${label}: ${value.toFixed(0)}`, x, y - 5);
        ctx.textAlign = 'left';
    }

    /**
     * Draw minimal information for video recording mode
     */
    drawVideoInfo() {
        const { ctx, canvas } = this;
        
        ctx.fillStyle = '#ffffff';
        ctx.font = '18px Arial';
        ctx.textAlign = 'right';
        
        ctx.fillText(`Collisions: ${this.collisionCount}`, canvas.width - 20, 30);
        
        const error = Math.abs(this.piApproximation - Math.PI) / Math.PI * 100;
        ctx.fillStyle = error < 1 ? '#00ff88' : '#ffaa00';
        ctx.fillText(`π ≈ ${this.piApproximation.toFixed(6)}`, canvas.width - 20, 60);
        
        ctx.textAlign = 'left'; // Reset alignment
    }

    /**
     * Update scene settings when changed from the framework
     * @param {Object} newSettings - The new settings object
     */
    updateSettings(newSettings) {
        const oldIntensity = this.settings.intensity;
        Object.assign(this.settings, newSettings);
        
        // If intensity changed significantly, reset with new mass ratio
        if (Math.abs(oldIntensity - this.settings.intensity) > 20) {
            this.reset();
        }
    }

    /**
     * Clean up resources when scene is unloaded
     */
    cleanup() {
        this.canvas.removeEventListener('mousedown', this.handleMouseDown);
        this.canvas.removeEventListener('mousemove', this.handleMouseMove);
        this.canvas.removeEventListener('mouseup', this.handleMouseUp);
        this.canvas.removeEventListener('click', this.handleMouseClick);
        
        this.blocks = [];
        this.collisionHistory = [];
        this.timeScale = [];
    }
}<|MERGE_RESOLUTION|>--- conflicted
+++ resolved
@@ -60,11 +60,7 @@
                 step: 10,
                 label: 'Initial Velocity'
             },
-<<<<<<< HEAD
             size: {
-=======
-            blockSize: {
->>>>>>> c9652742
                 value: this.baseSize,
                 min: 20,
                 max: 80,
@@ -297,7 +293,6 @@
         }
 
         // Check if mouse is over size slider
-<<<<<<< HEAD
         const sz = this.controlPoints.sizeSlider;
         if (mouseX >= sz.x && mouseX <= sz.x + sz.width &&
             mouseY >= sz.y && mouseY <= sz.y + sz.height) {
@@ -309,20 +304,6 @@
                 if (Math.abs(size - this.baseSize) > 1) {
                     this.baseSize = size;
                     this.controls.size.value = size;
-=======
-        const zs = this.controlPoints.sizeSlider;
-        if (mouseX >= zs.x && mouseX <= zs.x + zs.width &&
-            mouseY >= zs.y && mouseY <= zs.y + zs.height) {
-            zs.hovered = true;
-
-            // If dragging, update block size
-            if (zs.dragging) {
-                const relativeX = mouseX - zs.x;
-                const percentage = relativeX / zs.width;
-                const newSize = 20 + percentage * 60;
-                if (Math.abs(newSize - this.baseSize) > 1) {
-                    this.baseSize = newSize;
->>>>>>> c9652742
                     this.reset();
                 }
             }
@@ -370,10 +351,6 @@
         if (this.controlPoints.sizeSlider.hovered) {
             this.controlPoints.sizeSlider.dragging = true;
             this.handleMouseMove(e);
-<<<<<<< HEAD
-=======
-
->>>>>>> c9652742
             const endDrag = () => {
                 this.controlPoints.sizeSlider.dragging = false;
                 window.removeEventListener('mouseup', endDrag);
@@ -1098,11 +1075,7 @@
         ctx.font = '12px Arial';
         ctx.fillText('Space: Play/Pause | R: Reset | 1-5: Set Mass Ratio', 20, 350);
         ctx.fillText('↑↓: Change Speed | Drag sliders to adjust parameters', 20, 370);
-<<<<<<< HEAD
         ctx.fillText('Block Size slider adjusts collision block dimensions', 20, 388);
-=======
-        ctx.fillText('Drag Block Size slider to resize blocks', 20, 390);
->>>>>>> c9652742
     }
 
     /**
