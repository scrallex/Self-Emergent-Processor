--- conflicted
+++ resolved
@@ -316,7 +316,6 @@
     preset: 'demo'
 }));
 
-<<<<<<< HEAD
 // Map of scene name constants to their numeric IDs
 export const SCENE_IDS = Object.fromEntries(
     Object.values(SCENES).map(scene => [
@@ -329,11 +328,4 @@
 export const ALL_SCENES = Object.values(SCENES);
 
 // Default scene ID if none is specified
-export const DEFAULT_SCENE = 1;
-=======
-// Array of all scene definitions for easy iteration
-export const ALL_SCENES = Object.values(SCENES);
-
-// Default scene to load when the app starts
-export const DEFAULT_SCENE = SCENE_IDS.THE_HIDDEN_CODE;
->>>>>>> 2abd68e4
+export const DEFAULT_SCENE = 1;